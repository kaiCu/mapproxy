--- conflicted
+++ resolved
@@ -251,16 +251,18 @@
         
         res = get_resolution(src_bbox, size)
         level = self.closest_level(res)
-<<<<<<< HEAD
+        
+        if res > self.resolutions[level]*self.max_shrink_factor:
+            raise NoTiles()
+        
         return self.get_affected_level_tiles(src_bbox, level, inverse=inverse)
     
     def get_affected_level_tiles(self, bbox, level, inverse=False):
         """
         Get a list with all affected tiles for a `bbox` in the given `level`.
-        
         :returns: the bbox, the size and a list with tile coordinates, sorted row-wise
         :rtype: ``bbox, (xs, yz), [(x, y, z), ...]``
-        
+
         >>> grid = TileGrid()
         >>> bbox = (-20037508.34, -20037508.34, 20037508.34, 20037508.34)
         >>> grid.get_affected_level_tiles(bbox, 0)
@@ -269,12 +271,6 @@
           20037508.342789244, 20037508.342789244), (1, 1),\
           <generator object ...>)
         """
-=======
-        
-        if res > self.resolutions[level]*self.max_shrink_factor:
-            raise NoTiles()
->>>>>>> af2134cf
-        
         # remove 1/10 of a pixel so we don't get a tiles we only touch
         delta = self.resolutions[level] / 10.0
         x0, y0, _ = self.tile(bbox[0]+delta, bbox[1]+delta, level)
@@ -521,7 +517,6 @@
     def meta_size(self, level):
         grid_size = self.grid.grid_sizes[level]
         return min(self._meta_size[0], grid_size[0]), min(self._meta_size[1], grid_size[1])
-<<<<<<< HEAD
     
     
     def get_affected_level_tiles(self, bbox, level):
@@ -574,8 +569,6 @@
         abbox = self.grid._get_bbox([ll, ur])
         return (abbox, (len(xs), len(ys)),
                 _create_tile_list(xs, ys, level, self.grid.grid_sizes[level]))
-=======
->>>>>>> af2134cf
 
 
 def bbox_intersects(one, two):
@@ -589,7 +582,6 @@
         a_y1 > b_y0
         ): return True
     
-<<<<<<< HEAD
     return False
 
 def bbox_contains(one, two):
@@ -603,6 +595,4 @@
         a_y1 > b_y1
         ): return True
     
-=======
->>>>>>> af2134cf
     return False