<?xml version="1.0" encoding="UTF-8" standalone="no"?>
<!DOCTYPE WMT_MS_Capabilities SYSTEM "http://schemas.opengis.net/wms/1.0.0/WMS_MS_Capabilities.dtd"
 [
 <!ELEMENT VendorSpecificCapabilities EMPTY>
 ]>  <!-- end of DOCTYPE declaration -->
<WMT_MS_Capabilities version="1.0.0">
<Service>
  <Name>OGC:WMS</Name>
  <Title>{{service.title}}</Title>
  <Abstract>{{service.abstract}}</Abstract>
  <OnlineResource>{{service.online_resource}}</OnlineResource>
  <Fees>{{service.get('fees', 'none')}}</Fees>
  <AccessConstraints>{{service.get('access_constraints', 'none')}}</AccessConstraints>
</Service>

<Capability>
  <Request>
    <Capabilities>
      <Format>
        <WMS_XML/>
      </Format>
      <DCPType>
        <HTTP>
          <Get onlineResource="{{service.url}}?"/>
        </HTTP>
      </DCPType>
    </Capabilities>
    <Map>
      <Format>
{{for format in formats}}
{{if wms100format(format)}}
        <{{wms100format(format)}}/>
{{endif}}
{{endfor}}
      </Format>
      <DCPType>
        <HTTP>
          <Get onlineResource="{{service.url}}?"/>
        </HTTP>
      </DCPType>
    </Map>
    <FeatureInfo>
      <Format>
        <MIME/>
        <GML.1/>
      </Format>
      <DCPType>
        <HTTP>
          <Get onlineResource="{{service.url}}?"/>
        </HTTP>
      </DCPType>
    </FeatureInfo>
  </Request>
  <Exception>
    <Format>
      <INIMAGE/>
      <BLANK/>
      <WMS_XML/>
    </Format>
  </Exception>
  <Layer>
    <Title>{{service.title}}</Title>
    <SRS>{{for s in srs}}{{s}} {{endfor}}</SRS>
    <LatLonBoundingBox minx="{{ server_llbbox[0] }}" miny="{{ server_llbbox[1] }}" maxx="{{ server_llbbox[2] }}" maxy="{{ server_llbbox[3] }}" />
{{for layer in layers}}
  <Layer{{if layer.queryable}} queryable="1"{{endif}}>
      <Name>{{ layer.md['name'] }}</Name>
      <Title>{{ layer.md.get('title') }}</Title>
      <LatLonBoundingBox minx="{{ layer.extent.llbbox[0] }}" miny="{{ layer.extent.llbbox[1] }}" maxx="{{ layer.extent.llbbox[2] }}" maxy="{{ layer.extent.llbbox[3] }}" />
      <BoundingBox SRS="EPSG:4326" minx="{{ layer.extent.llbbox[0] }}" miny="{{ layer.extent.llbbox[1] }}" maxx="{{ layer.extent.llbbox[2] }}" maxy="{{ layer.extent.llbbox[3] }}" />
<<<<<<< HEAD
      {{if layer.res_range}}
      {{py: max_scale, min_scale = layer.res_range.scale_hint()}}
      <ScaleHint {{if min_scale}}min="{{min_scale}}"{{endif}} {{if max_scale}}max="{{max_scale}}"{{endif}} />
      {{endif}}
=======
{{if layer.has_legend}}
      <Style>
        <Name>default</Name>
        <Title>default</Title>
        <StyleURL>{{service.url}}{{layer.legend_url}}</StyleURL>
      </Style>
{{endif}}
>>>>>>> 84ad161d
    </Layer>
{{endfor}}
  </Layer>
</Capability>
</WMT_MS_Capabilities><|MERGE_RESOLUTION|>--- conflicted
+++ resolved
@@ -1,3 +1,6 @@
+{{py:
+import cgi
+}}
 <?xml version="1.0" encoding="UTF-8" standalone="no"?>
 <!DOCTYPE WMT_MS_Capabilities SYSTEM "http://schemas.opengis.net/wms/1.0.0/WMS_MS_Capabilities.dtd"
  [
@@ -68,20 +71,17 @@
       <Title>{{ layer.md.get('title') }}</Title>
       <LatLonBoundingBox minx="{{ layer.extent.llbbox[0] }}" miny="{{ layer.extent.llbbox[1] }}" maxx="{{ layer.extent.llbbox[2] }}" maxy="{{ layer.extent.llbbox[3] }}" />
       <BoundingBox SRS="EPSG:4326" minx="{{ layer.extent.llbbox[0] }}" miny="{{ layer.extent.llbbox[1] }}" maxx="{{ layer.extent.llbbox[2] }}" maxy="{{ layer.extent.llbbox[3] }}" />
-<<<<<<< HEAD
+{{if layer.has_legend}}
+      <Style>
+        <Name>default</Name>
+        <Title>default</Title>
+        <StyleURL>{{service.url}}{{layer.legend_url|cgi.escape}}</StyleURL>
+      </Style>
+{{endif}}
       {{if layer.res_range}}
       {{py: max_scale, min_scale = layer.res_range.scale_hint()}}
       <ScaleHint {{if min_scale}}min="{{min_scale}}"{{endif}} {{if max_scale}}max="{{max_scale}}"{{endif}} />
       {{endif}}
-=======
-{{if layer.has_legend}}
-      <Style>
-        <Name>default</Name>
-        <Title>default</Title>
-        <StyleURL>{{service.url}}{{layer.legend_url}}</StyleURL>
-      </Style>
-{{endif}}
->>>>>>> 84ad161d
     </Layer>
 {{endfor}}
   </Layer>
