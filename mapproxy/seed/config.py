# This file is part of the MapProxy project.
# Copyright (C) 2011 Omniscale <http://omniscale.de>
#
# Licensed under the Apache License, Version 2.0 (the "License");
# you may not use this file except in compliance with the License.
# You may obtain a copy of the License at
#
#    http://www.apache.org/licenses/LICENSE-2.0
#
# Unless required by applicable law or agreed to in writing, software
# distributed under the License is distributed on an "AS IS" BASIS,
# WITHOUT WARRANTIES OR CONDITIONS OF ANY KIND, either express or implied.
# See the License for the specific language governing permissions and
# limitations under the License.

from __future__ import print_function

import os
import sys
import time
import operator
from functools import reduce

from mapproxy.compat import iteritems, itervalues, iterkeys
from mapproxy.config import abspath
from mapproxy.config.loader import ConfigurationError
from mapproxy.config.coverage import load_coverage
from mapproxy.srs import SRS, TransformationError
from mapproxy.util.py import memoize
from mapproxy.util.times import timestamp_from_isodate, timestamp_before
from mapproxy.util.coverage import MultiCoverage, BBOXCoverage, GeomCoverage
from mapproxy.util.geom import GeometryError, EmptyGeometryError, CoverageReadError
from mapproxy.util.yaml import load_yaml_file, YAMLError
from mapproxy.seed.util import bidict
from mapproxy.seed.seeder import SeedTask, CleanupTask
from mapproxy.seed.spec import validate_seed_conf

class SeedConfigurationError(ConfigurationError):
    pass

class EmptyCoverageError(Exception):
    pass


import logging
log = logging.getLogger('mapproxy.seed.config')

def load_seed_tasks_conf(seed_conf_filename, mapproxy_conf):
    try:
        conf = load_yaml_file(seed_conf_filename)
    except YAMLError as ex:
        raise SeedConfigurationError(ex)

    if 'views' in conf:
        # TODO: deprecate old config
        seed_conf = LegacySeedingConfiguration(conf, mapproxy_conf=mapproxy_conf)
    else:
        errors, informal_only = validate_seed_conf(conf)
        for error in errors:
            log.warn(error)
        if not informal_only:
            raise SeedConfigurationError('invalid configuration')
        seed_conf = SeedingConfiguration(conf, mapproxy_conf=mapproxy_conf)
    return seed_conf

class LegacySeedingConfiguration(object):
    """
    Read old seed.yaml configuration (with seed and views).
    """
    def __init__(self, seed_conf, mapproxy_conf):
        self.conf = seed_conf
        self.mapproxy_conf = mapproxy_conf
        self.grids = bidict((name, grid_conf.tile_grid()) for name, grid_conf in iteritems(self.mapproxy_conf.grids))
        self.seed_tasks = []
        self.cleanup_tasks = []
        self._init_tasks()

    def _init_tasks(self):
        for cache_name, options in iteritems(self.conf['seeds']):
            remove_before = None
            if 'remove_before' in options:
                remove_before = before_timestamp_from_options(options['remove_before'])
            try:
                caches = self.mapproxy_conf.caches[cache_name].caches()
            except KeyError:
                print('error: cache %s not found. available caches: %s' % (
                    cache_name, ','.join(self.mapproxy_conf.caches.keys())), file=sys.stderr)
                return
            caches = dict((grid, tile_mgr) for grid, extent, tile_mgr in caches)
            for view in options['views']:
                view_conf = self.conf['views'][view]
                coverage = load_coverage(view_conf)

                cache_srs = view_conf.get('srs', None)
                if cache_srs is not None:
                    cache_srs = [SRS(s) for s in cache_srs]

                level = view_conf.get('level', None)
                assert len(level) == 2

                for grid, tile_mgr in iteritems(caches):
                    if cache_srs and grid.srs not in cache_srs: continue
                    md = dict(name=view, cache_name=cache_name, grid_name=self.grids[grid])
                    levels = list(range(level[0], level[1]+1))
                    if coverage:
                        if isinstance(coverage, GeomCoverage) and coverage.geom.is_empty:
                            continue
                        seed_coverage = coverage.transform_to(grid.srs)
                    else:
                        seed_coverage = BBOXCoverage(grid.bbox, grid.srs)

                    self.seed_tasks.append(SeedTask(md, tile_mgr, levels, remove_before, seed_coverage))

                    if remove_before:
                        levels = list(range(grid.levels))
                        complete_extent = bool(coverage)
                        self.cleanup_tasks.append(CleanupTask(md, tile_mgr, levels, remove_before,
                            seed_coverage, complete_extent=complete_extent))

    def seed_tasks_names(self):
        return self.conf['seeds'].keys()

    def cleanup_tasks_names(self):
        return self.conf['seeds'].keys()

    def seeds(self, names=None):
        if names is None:
            return self.seed_tasks
        else:
            return [t for t in self.seed_tasks if t.md['name'] in names]

    def cleanups(self, names=None):
        if names is None:
            return self.cleanup_tasks
        else:
            return [t for t in self.cleanup_tasks if t.md['name'] in names]

class SeedingConfiguration(object):
    def __init__(self, seed_conf, mapproxy_conf):
        self.conf = seed_conf
        self.mapproxy_conf = mapproxy_conf
        self.grids = bidict((name, grid_conf.tile_grid()) for name, grid_conf in iteritems(self.mapproxy_conf.grids))

    @memoize
    def coverage(self, name):
        coverage_conf = (self.conf.get('coverages') or {}).get(name)
        if coverage_conf is None:
            raise SeedConfigurationError('coverage %s not found. available coverages: %s' % (
                name, ','.join((self.conf.get('coverages') or {}).keys())))

        try:
            coverage = load_coverage(coverage_conf)
<<<<<<< HEAD
        except OGRShapeReaderError as ex:
=======
        except CoverageReadError as ex:
>>>>>>> 5cb30bb5
            raise SeedConfigurationError("can't load coverage '%s'. %s" % (name, ex))
        except GeometryError as ex:
            raise SeedConfigurationError("invalid geometry in coverage '%s'. %s" % (name, ex))
        except EmptyGeometryError as ex:
            raise EmptyCoverageError("coverage '%s' contains no geometries. %s" % (name, ex))

        # without extend we have an empty coverage
        if not coverage.extent.llbbox:
            raise EmptyCoverageError("coverage '%s' contains no geometries." % name)
        return coverage

    def cache(self, cache_name):
        cache = {}
        if cache_name not in self.mapproxy_conf.caches:
            raise SeedConfigurationError('cache %s not found. available caches: %s' % (
                cache_name, ','.join(self.mapproxy_conf.caches.keys())))
        for tile_grid, extent, tile_mgr in self.mapproxy_conf.caches[cache_name].caches():
            grid_name = self.grids[tile_grid]
            cache[grid_name] = tile_mgr
        return cache

    def seed_tasks_names(self):
        seeds = self.conf.get('seeds') or {}
        if seeds:
            return seeds.keys()
        return []

    def cleanup_tasks_names(self):
        cleanups = self.conf.get('cleanups') or {}
        if cleanups:
            return cleanups.keys()
        return []

    def seeds(self, names=None):
        """
        Return seed tasks.
        """
        tasks = []
        if names is None:
            names = (self.conf.get('seeds') or {}).keys()

        for seed_name in names:
            seed_conf = self.conf['seeds'][seed_name]
            seed_conf = SeedConfiguration(seed_name, seed_conf, self)
            for task in seed_conf.seed_tasks():
                tasks.append(task)
        return tasks

    def cleanups(self, names=None):
        """
        Return cleanup tasks.
        """
        tasks = []
        if names is None:
            names = (self.conf.get('cleanups') or {}).keys()

        for cleanup_name in names:
            cleanup_conf = self.conf['cleanups'][cleanup_name]
            cleanup_conf = CleanupConfiguration(cleanup_name, cleanup_conf, self)
            for task in cleanup_conf.cleanup_tasks():
                tasks.append(task)
        return tasks


class ConfigurationBase(object):
    def __init__(self, name, conf, seeding_conf):
        self.name = name
        self.conf = conf
        self.seeding_conf = seeding_conf

        self.coverage = self._coverages()
        self.caches = self._caches()
        self.grids = self._grids(self.caches)
        self.levels = levels_from_options(conf)

    def _coverages(self):
        coverage = None
        if 'coverages' in self.conf:
            try:
                coverages = [self.seeding_conf.coverage(c) for c in self.conf.get('coverages', {})]
            except EmptyCoverageError:
                return False
            if len(coverages) == 1:
                coverage = coverages[0]
            else:
                coverage = MultiCoverage(coverages)
        return coverage

    def _grids(self, caches):
        grids = []

        if 'grids' in self.conf:
            # grids available for all caches
            available_grids = reduce(operator.and_, (set(cache) for cache in caches.values()))
            for grid_name in self.conf['grids']:
                if grid_name not in available_grids:
                    raise SeedConfigurationError('%s not defined for caches' % grid_name)
                grids.append(grid_name)
        else:
            # check that all caches have the same grids configured
            last = []
            for cache_grids in (set(iterkeys(cache)) for cache in itervalues(caches)):
                if not last:
                    last = cache_grids
                else:
                    if last != cache_grids:
                        raise SeedConfigurationError('caches in same seed task require identical grids')
            grids = list(last or [])
        return grids

    def _caches(self):
        """
        Returns a dictionary with all caches for this seed.

        e.g.: {'seed1': {'grid1': tilemanager1, 'grid2': tilemanager2}}
        """
        caches = {}
        for cache_name in self.conf.get('caches', []):
            caches[cache_name] = self.seeding_conf.cache(cache_name)
        return caches


class SeedConfiguration(ConfigurationBase):
    def __init__(self, name, conf, seeding_conf):
        ConfigurationBase.__init__(self, name, conf, seeding_conf)

        self.refresh_timestamp = None
        if 'refresh_before' in self.conf:
            self.refresh_timestamp = before_timestamp_from_options(self.conf['refresh_before'])

    def seed_tasks(self):
        for grid_name in self.grids:
            for cache_name, cache in iteritems(self.caches):
                tile_manager = cache[grid_name]
                grid = self.seeding_conf.grids[grid_name]
                if self.coverage is False:
                    coverage = False
                elif self.coverage:
                    coverage = self.coverage.transform_to(grid.srs)
                else:
                    coverage = BBOXCoverage(grid.bbox, grid.srs)

                try:
                    if coverage is not False:
                        coverage.extent.llbbox
                except TransformationError:
                    raise SeedConfigurationError('%s: coverage transformation error' % self.name)

                if self.levels:
                    levels = self.levels.for_grid(grid)
                else:
                    levels = list(range(0, grid.levels))

                if not tile_manager.cache.supports_timestamp:
                    if self.refresh_timestamp:
                        # remove everything
                        self.refresh_timestamp = 0

                md = dict(name=self.name, cache_name=cache_name, grid_name=grid_name)
                yield SeedTask(md, tile_manager, levels, self.refresh_timestamp, coverage)

class CleanupConfiguration(ConfigurationBase):
    def __init__(self, name, conf, seeding_conf):
        ConfigurationBase.__init__(self, name, conf, seeding_conf)
        self.init_time = time.time()

        if self.conf.get('remove_all') == True:
            self.remove_timestamp = 0
        elif 'remove_before' in self.conf:
            self.remove_timestamp = before_timestamp_from_options(self.conf['remove_before'])
        else:
            # use now as remove_before date. this should not remove
            # fresh seeded tiles, since this should be configured before seeding
            self.remove_timestamp = self.init_time

    def cleanup_tasks(self):
        for grid_name in self.grids:
            for cache_name, cache in iteritems(self.caches):
                tile_manager = cache[grid_name]
                grid = self.seeding_conf.grids[grid_name]
                if self.coverage is False:
                    coverage = False
                    complete_extent = False
                elif self.coverage:
                    coverage = self.coverage.transform_to(grid.srs)
                    complete_extent = False
                else:
                    coverage = BBOXCoverage(grid.bbox, grid.srs)
                    complete_extent = True

                try:
                    if coverage is not False:
                        coverage.extent.llbbox
                except TransformationError:
                    raise SeedConfigurationError('%s: coverage transformation error' % self.name)

                if self.levels:
                    levels = self.levels.for_grid(grid)
                else:
                    levels = list(range(0, grid.levels))

                if not tile_manager.cache.supports_timestamp:
                    # for caches without timestamp support (like MBTiles)
                    if self.remove_timestamp is self.init_time or self.remove_timestamp == 0:
                        # remove everything
                        self.remove_timestamp = 0
                    else:
                        raise SeedConfigurationError("cleanup does not support remove_before for '%s'"
                            " because cache '%s' does not support timestamps" % (self.name, cache_name))
                md = dict(name=self.name, cache_name=cache_name, grid_name=grid_name)
                yield CleanupTask(md, tile_manager, levels, self.remove_timestamp,
                    coverage=coverage, complete_extent=complete_extent)


def levels_from_options(conf):
    levels = conf.get('levels')
    if levels:
        if isinstance(levels, list):
            return LevelsList(levels)
        from_level = levels.get('from')
        to_level = levels.get('to')
        return LevelsRange((from_level, to_level))
    resolutions = conf.get('resolutions')
    if resolutions:
        if isinstance(resolutions, list):
            return LevelsResolutionList(resolutions)
        from_res = resolutions.get('from')
        to_res = resolutions.get('to')
        return LevelsResolutionRange((from_res, to_res))
    return None

def before_timestamp_from_options(conf):
    """
    >>> import time
    >>> t = before_timestamp_from_options({'hours': 4})
    >>> time.time() - t - 4 * 60 * 60 < 1
    True
    """
    if 'time' in conf:
        try:
            return timestamp_from_isodate(conf['time'])
        except ValueError:
            raise SeedConfigurationError(
                "can't parse time '%s'. should be ISO time string" % (conf["time"], ))
    if 'mtime' in conf:
        datasource = abspath(conf['mtime'])
        try:
            return os.path.getmtime(datasource)
        except OSError as ex:
            raise SeedConfigurationError(
                "can't parse last modified time from file '%s'." % (datasource, ), ex)
    deltas = {}
    for delta_type in ('weeks', 'days', 'hours', 'minutes', 'seconds'):
        deltas[delta_type] = conf.get(delta_type, 0)
    return timestamp_before(**deltas)


class LevelsList(object):
    def __init__(self, levels=None):
        self.levels = levels

    def for_grid(self, grid):
        uniqe_valid_levels = set(l for l in self.levels if 0 <= l <= (grid.levels-1))
        return sorted(uniqe_valid_levels)

class LevelsRange(object):
    def __init__(self, level_range=None):
        self.level_range = level_range

    def for_grid(self, grid):
        start, stop = self.level_range
        if start is None:
            start = 0
        if stop is None:
            stop = 999

        stop = min(stop, grid.levels-1)

        return list(range(start, stop+1))

class LevelsResolutionRange(object):
    def __init__(self, res_range=None):
        self.res_range = res_range
    def for_grid(self, grid):
        start, stop = self.res_range
        if start is None:
            start = 0
        else:
            start = grid.closest_level(start)

        if stop is None:
            stop = grid.levels-1
        else:
            stop = grid.closest_level(stop)

        return list(range(start, stop+1))

class LevelsResolutionList(object):
    def __init__(self, resolutions=None):
        self.resolutions = resolutions

    def for_grid(self, grid):
        levels = set(grid.closest_level(res) for res in self.resolutions)
        return sorted(levels)
<|MERGE_RESOLUTION|>--- conflicted
+++ resolved
@@ -150,11 +150,7 @@
 
         try:
             coverage = load_coverage(coverage_conf)
-<<<<<<< HEAD
-        except OGRShapeReaderError as ex:
-=======
         except CoverageReadError as ex:
->>>>>>> 5cb30bb5
             raise SeedConfigurationError("can't load coverage '%s'. %s" % (name, ex))
         except GeometryError as ex:
             raise SeedConfigurationError("invalid geometry in coverage '%s'. %s" % (name, ex))
